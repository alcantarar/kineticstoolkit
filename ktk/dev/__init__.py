--- conflicted
+++ resolved
@@ -31,14 +31,10 @@
 import pytest
 import os
 import ktk.dev.tutorialcompiler as tutorialcompiler
-<<<<<<< HEAD
-import matplotlib.pyplot as plt
-=======
 import subprocess
 import shutil
 import webbrowser
 
->>>>>>> cc51ffff
 from functools import partial
 from threading import Thread
 from time import sleep
